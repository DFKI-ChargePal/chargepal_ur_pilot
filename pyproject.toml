--- conflicted
+++ resolved
@@ -9,10 +9,7 @@
 
 [tool.poetry.dependencies]
 python = "^3.8, <3.12"
-<<<<<<< HEAD
 # ur-rtde = "^1.5.6"
-=======
->>>>>>> 54b91c80
 pysoem = "^1.0.8"
 pydantic = "^1.10.9"
 pandas = "^2.0.3"
