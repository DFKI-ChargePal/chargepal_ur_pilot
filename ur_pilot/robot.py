--- conflicted
+++ resolved
@@ -10,137 +10,19 @@
 
 from ur_control.utils import clip
 from ur_control.robots import RealURRobot
-
-# local
-from ur_pilot import config
-from ur_pilot.utils import SpatialPDController
-from ur_pilot.config_mdl import Config, read_toml, write_toml
-from ur_pilot.end_effector.bota_sensor import BotaFtSensor
-from ur_pilot.end_effector.flange_eye_calibration import FlangeEyeCalibration
-from ur_pilot.end_effector.models import CameraModel, ToolModel, BotaSensONEModel
-
-<<<<<<< HEAD
-from ur_control.robots import RealURRobot
 from ur_control.utils import tr2ur_format, ur_format2tr
 
-=======
->>>>>>> c325917b
 # typing
 from typing import Sequence
 from numpy import typing as npt
-from camera_kit import CameraBase
-
 
 LOGGER = logging.getLogger(__name__)
 
 
 class Robot(RealURRobot):
 
-    Q_WORLD2BASE_ = Quaternion().from_euler_angle([np.pi, 0.0, 0.0])
-
-    FT_SENSOR_FRAMES_ = ['world', 'arm_base', 'ft_sensor']
-
-    EE_FRAMES_ = ['flange', 'ft_sensor', 'tool_tip', 'tool_sense', 'camera']
-
-    def __init__(self, cfg_path: Path | None = None) -> None:
-        if cfg_path is None:
-            self.config_fp = Path(config.__file__).parent.joinpath(config.RUNNING_CONFIG_FILE)
-            LOGGER.warning(f"No configuration file given. Using default values.")
-        else:
-            self.config_fp = cfg_path
-        super().__init__(self.config_fp)
-        config_raw = read_toml(self.config_fp)
-        self.pilot_cfg = Config(**config_raw)
-<<<<<<< HEAD
-
-=======
-        self.dt = 1 / self.cfg.robot.rtde_freq
->>>>>>> c325917b
-        # Constants
-        self.error_scale_motion_mode = 1.0
-        self.force_limit = 0.0
-
-<<<<<<< HEAD
-        # Robot interface
-        # self.rtde = RTDEInterface(self.cfg.robot.ip_address, self.cfg.robot.rtde_freq, True)
-        # self.rtde_controller = self.rtde.c
-        # self.rtde_receiver = self.rtde.r
-
-=======
->>>>>>> c325917b
-        # If there is no configuration for the home_position set to current position
-        if self.pilot_cfg.robot.home_radians is None:
-            self.pilot_cfg.robot.home_radians = list(self.rtde_receiver.getActualQ())
-
-        # Set up end-effector
-        if self.pilot_cfg.robot.ft_sensor is None:
-            self.extern_sensor = False
-            self._ft_sensor = None
-            self._ft_sensor_mdl = None
-        else:
-            self.extern_sensor = True
-            self._ft_sensor = BotaFtSensor(**self.pilot_cfg.robot.ft_sensor.dict())
-            self._ft_sensor_mdl = BotaSensONEModel()
-            self._ft_sensor.start()
-
-        self._motion_pd: SpatialPDController | None = None
-        self._force_pd: SpatialPDController | None = None
-
-<<<<<<< HEAD
-        self.tool = ToolModel(**self.pilot_cfg.robot.tool.dict())
-=======
-        self.tool = ToolModel(**self.pilot_cfg.robot.tool_model.dict())
->>>>>>> c325917b
-        self.set_tcp()
-        self.cam: CameraBase | None = None
-        self.cam_mdl = CameraModel()
-
-    @property
-    def home_joint_config(self) -> tuple[float, ...]:
-        if self.pilot_cfg.robot.home_radians is not None:
-            return tuple(self.pilot_cfg.robot.home_radians)
-        else:
-            raise ValueError("Home joint configuration was not set.")
-
-    def overwrite_home_joint_config(self, joint_pos: npt.ArrayLike) -> None:
-        jp = np.reshape(joint_pos, 6).tolist()
-        config_raw = read_toml(self.config_fp)
-        config_raw['robot']['home_radians'] = jp
-        write_toml(config_raw, self.config_fp)
-
-    @property
-    def ft_sensor(self) -> BotaFtSensor:
-        if self._ft_sensor is not None:
-            return self._ft_sensor
-        else:
-            raise RuntimeError("External sensor is not initialized. Please check the configuration.")
-
-    @property
-    def ft_sensor_mdl(self) -> BotaSensONEModel:
-        if self._ft_sensor_mdl is not None:
-            return self._ft_sensor_mdl
-        else:
-            raise RuntimeError("External sensor is not initialized. Please check the configuration.")
-
-    @property
-    def motion_pd(self) -> SpatialPDController:
-        if self._motion_pd is not None:
-            return self._motion_pd
-        else:
-            raise RuntimeError(
-                "Motion PD controller is not initialized. Please run URPilot.set_up_motion_mode(...) first")
-
-    @property
-    def force_pd(self) -> SpatialPDController:
-        if self._force_pd is None:
-            raise RuntimeError(
-                "Hybrid PD controller is not initialized. Please run URPilot.set_up_motion_mode(...) first")
-        else:
-            return self._force_pd
-
-    @property
-    def q_world2arm(self) -> Quaternion:
-        return self.Q_WORLD2BASE_
+    def __init__(self, cfg_path: Path) -> None:
+        super().__init__(cfg_path)
 
     def movej_path(self,
                    wps: Sequence[npt.ArrayLike],
@@ -173,50 +55,9 @@
         path[-1][-1] = 0.0
         success = self.rtde_controller.moveJ(path=path)
 
-    def average_ft_measurement(self, num_meas: int = 100) -> Vector6d:
-        """ Method to get an average force torque measurement over num_meas samples.
-
-        Args:
-            num_meas: Number of samples
-
-        Returns:
-            The mean of n ft measurements
-        """
-        if num_meas < 1:
-            raise ValueError("Number of measurements must be at least 1")
-        avg_ft = None
-        for _ in range(num_meas):
-            ft_next = np.reshape(self.ft_sensor.FT_raw, [6, 1])
-            if avg_ft is None:
-                avg_ft = ft_next
-            else:
-                avg_ft = np.hstack([avg_ft, ft_next])
-            time.sleep(self.ft_sensor.time_step)
-        assert avg_ft is not None  # for type check
-        return Vector6d().from_xyzXYZ(np.mean(avg_ft, axis=-1))
-
-    def exit(self) -> None:
-        if self._ft_sensor is not None:
-            self._ft_sensor.stop()
-        self.disconnect()
-
-    def register_ee_cam(self, cam: CameraBase, tf_dir: str = "") -> None:
-        self.cam = cam
-        if not self.cam.is_calibrated:
-            self.cam.load_coefficients()
-        T_flange2cam = FlangeEyeCalibration.load_transformation(self.cam, tf_dir)
-        self.cam_mdl.T_flange2camera = Transformation().from_trans_matrix(T_flange2cam)
-
     ####################################
     #       CONTROLLER FUNCTIONS       #
     ####################################
-<<<<<<< HEAD
-    # def move_home(self) -> None:
-    #     LOGGER.debug("Try to move robot in home configuration")
-    #     success = self.rtde.c.moveJ(self.cfg.robot.home_radians, self.cfg.robot.joints.vel, self.cfg.robot.joints.acc)
-    #     if not success:
-    #         LOGGER.warning("Malfunction during movement to the home configuration!")
-=======
     def enable_digital_out(self, output_id: int) -> None:
         """ Enable a digital UR control box output
 
@@ -254,583 +95,20 @@
         else:
             raise ValueError(f"Desired output id {output_id} not allowed. The digital IO range is between 0 and 7.")
         return state
->>>>>>> c325917b
-
-    def move_l(self, tcp_pose: Pose) -> None:
-        quat = tcp_pose.q.wxyz
-        pos = tcp_pose.p.xyz
-        pose = sm.SE3.Rt(R=sm.UnitQuaternion(quat).SO3(), t=pos)
-        self.movel(pose)
-
-    def servo_l(self, target: Pose) -> None:
-        quat = target.q.wxyz
-        pos = target.p.xyz
-        pose = sm.SE3.Rt(R=sm.UnitQuaternion(quat).SO3(), t=pos)
-        self.servol(pose)
-
-    def stop_servoing(self) -> None:
-<<<<<<< HEAD
-        self.servo_stop()
-
-    # def set_up_force_mode(self, gain: float | None = None, damping: float | None = None) -> None:
-    #     gain_scaling = gain if gain else self.cfg.robot.force_mode.gain
-    #     damping_fact = damping if damping else self.cfg.robot.force_mode.damping
-    #     self.rtde.c.zeroFtSensor()
-    #     self.rtde.c.forceModeSetGainScaling(gain_scaling)
-    #     self.rtde.c.forceModeSetDamping(damping_fact)
-
-    #NOTE - use spatialmath.SE3 for the task frame?
-    # def force_mode(self,
-    #                task_frame: Sequence[float],
-    #                selection_vector: Sequence[int],
-    #                wrench: Sequence[float],
-    #                f_mode_type: int | None = None,
-    #                tcp_limits: Sequence[float] | None = None
-    #                ) -> None:
-    #     """ Function to use the force mode of the ur_rtde API """
-    #     if f_mode_type is None:
-    #         f_mode_type = self.cfg.robot.force_mode.mode
-    #     if tcp_limits is None:
-    #         tcp_limits = self.cfg.robot.force_mode.tcp_speed_limits
-    #     self.rtde.c.forceMode(
-    #         task_frame,
-    #         selection_vector,
-    #         wrench,
-    #         f_mode_type,
-    #         tcp_limits
-    #     )
-    #     time.sleep(self.rtde.dt)
-
-    # def stop_force_mode(self) -> None:
-    #     """ Function to set robot back in normal position control mode. """
-    #     self.rtde.c.forceModeStop()
-
-    #NOTE - could be implemented like this in ur_control. In addition, the SpatialPDController 
-    # would have to be implemented for this. Also the datatypes have to be changed.
-    # It has to be checked how to implement the robot movement via a context.
-    # def set_up_motion_mode(self, 
-    #                        error_scale: float | None = None,
-    #                        force_limit: float | None = None,
-    #                        Kp_6: Sequence[float] | None = None,
-    #                        Kd_6: Sequence[float] | None = None, 
-    #                        ft_gain: float | None = None, 
-    #                        ft_damping: float | None = None) -> None:
-    #     """ Function to set up force based motion controller
-
-    #     Args:
-    #         error_scale: Overall scaling parameter
-    #         force_limit: The absolute value of the applied forces in tool space
-    #         Kp_6: 6 dimensional motion controller proportional gain
-    #         Kd_6: 6 dimensional motion controller derivative gain
-    #         ft_gain: Force torque gain parameter
-    #         ft_damping: Force torque damping parameter
-    #     """
-    #     self.error_scale_motion_mode = error_scale if error_scale else self.cfg.robot.motion_mode.error_scale
-    #     self.force_limit = force_limit if force_limit else self.cfg.robot.motion_mode.force_limit
-    #     Kp = Kp_6 if Kp_6 is not None else self.cfg.robot.motion_mode.Kp
-    #     Kd = Kd_6 if Kd_6 is not None else self.cfg.robot.motion_mode.Kd
-    #     self._motion_pd = SpatialPDController(Kp_6=Kp, Kd_6=Kd)
-    #     self.set_up_force_mode(gain=ft_gain, damping=ft_damping)
-
-    # def motion_mode(self, target: Pose) -> None:
-    #     """ Function to update motion target and let the motion controller keep running
-
-    #     Args:
-    #         target: Target pose of the TCP
-    #     """
-    #     task_frame = 6 * (0.0, )  # Move w.r.t. robot base
-    #     # Get current Pose
-    #     actual = self.get_tcp_pose()
-    #     # Compute spatial error
-    #     pos_error = target.p - actual.p
-    #     aa_error = np.array(rp_math.quaternion_difference(actual.q, target.q).axis_angle)
-
-    #     # Angles error always within [0,Pi)
-    #     angle_error = np.max(np.abs(aa_error))
-    #     if angle_error < 1e7:
-    #         axis_error = aa_error
-    #     else:
-    #         axis_error = aa_error/angle_error
-    #     # Clamp maximal tolerated error.
-    #     # The remaining error will be handled in the next control cycle.
-    #     # Note that this is also the maximal offset that the
-    #     # cartesian_compliance_controller can use to build up a restoring stiffness
-    #     # wrench.
-    #     angle_error = np.clip(angle_error, 0.0, 1.0)
-    #     ax_error = Vector3d().from_xyz(angle_error * axis_error)
-    #     distance_error = np.clip(pos_error.magnitude, -1.0, 1.0)
-    #     po_error = distance_error * pos_error
-    #     motion_error = Vector6d().from_Vector3d(po_error, ax_error)
-    #     f_net = self.error_scale_motion_mode * self.motion_pd.update(motion_error, self.rtde.dt)
-    #     # Clip to maximum forces
-    #     f_net_clip = np.clip(f_net.xyzXYZ, a_min=-self.force_limit, a_max=self.force_limit)
-    #     self.force_mode(
-    #         task_frame=task_frame,
-    #         selection_vector=6 * (1,),
-    #         wrench=f_net_clip.tolist(),
-    #         )
-        
-        # pose = sm.SE3.Rt(R=sm.UnitQuaternion(target.q.wxyz).SO3(), t=target.p.xyz)
-        # self.motion_mode_ur(pose)
-
-    # def stop_motion_mode(self) -> None:
-    #     """ Function to set robot back in normal position control mode. """
-    #     self.motion_pd.reset()
-    #     self.stop_force_mode()
-
-
-    # def set_up_hybrid_mode(self,
-    #                        error_scale: float | None = None,
-    #                        force_limit: float | None = None,
-    #                        Kp_6_force: Sequence[float] | None = None,
-    #                        Kd_6_force: Sequence[float] | None = None,
-    #                        Kp_6_motion: Sequence[float] | None = None,
-    #                        Kd_6_motion: Sequence[float] | None = None,
-    #                        ft_gain: float | None = None,
-    #                        ft_damping: float | None = None) -> None:
-    #     """ Function to set up the hybrid controller. Error signal is a combination of a pose and wrench error
-
-    #     Args:
-    #         error_scale: Overall error scaling parameter
-    #         force_limit: The absolute value of the applied forces in tool space
-    #         Kp_6_force: 6 dimensional controller proportional gain (force part)
-    #         Kd_6_force: 6 dimensional controller derivative gain (force part)
-    #         Kp_6_motion: 6 dimensional controller proportional gain (motion part)
-    #         Kd_6_motion: 6 dimensional controller derivative gain (motion part)
-    #         ft_gain: Force torque gain parameter (low level controller)
-    #         ft_damping: Force torque damping parameter (low level controller)
-
-    #     Returns:
-    #         None
-    #     """
-    #     self.error_scale_motion_mode = error_scale if error_scale else self.pilot_cfg.robot.hybrid_mode.error_scale
-    #     self.force_limit = force_limit if force_limit else self.pilot_cfg.robot.hybrid_mode.force_limit
-    #     f_Kp = Kp_6_force if Kp_6_force is not None else self.pilot_cfg.robot.hybrid_mode.Kp_force
-    #     f_Kd = Kd_6_force if Kd_6_force is not None else self.pilot_cfg.robot.hybrid_mode.Kd_force
-    #     m_Kp = Kp_6_motion if Kp_6_motion is not None else self.pilot_cfg.robot.hybrid_mode.Kp_motion
-    #     m_Kd = Kd_6_motion if Kd_6_motion is not None else self.pilot_cfg.robot.hybrid_mode.Kd_motion
-    #     self._force_pd = SpatialPDController(Kp_6=f_Kp, Kd_6=f_Kd)
-    #     self._motion_pd = SpatialPDController(Kp_6=m_Kp, Kd_6=m_Kd)
-    #     self.set_up_force_mode(gain=ft_gain, damping=ft_damping)
-
-    # #TODO - Add description
-    # def hybrid_mode(self, pose: Pose, wrench: Vector6d) -> None:
-    #     """
-
-    #     Args:
-    #         pose: Target pose of the TCP
-    #         wrench: Target wrench w.r.t. the TCP
-
-    #     Returns:
-    #         None
-    #     """
-    #     task_frame = 6 * (0.0, )  # Move w.r.t. robot bose
-    #     # Get current pose
-    #     cur_pose = self.get_tcp_pose()
-    #     # Compute spatial error
-    #     pos_error = pose.p - cur_pose.p
-    #     aa_error = np.array(rp_math.quaternion_difference(cur_pose.q, pose.q).axis_angle)
-    #     # Angles error always within [0,Pi)
-    #     angle_error = np.max(np.abs(aa_error))
-    #     if angle_error < 1e7:
-    #         axis_error = aa_error
-    #     else:
-    #         axis_error = aa_error/angle_error
-    #     # Clamp maximal tolerated error.
-    #     # The remaining error will be handled in the next control cycle.
-    #     # Note that this is also the maximal offset that the
-    #     # cartesian_compliance_controller can use to build up a restoring stiffness
-    #     # wrench.
-    #     angle_error = np.clip(angle_error, 0.0, 1.0)
-    #     ax_error = Vector3d().from_xyz(angle_error * axis_error)
-    #     distance_error = np.clip(pos_error.magnitude, -1.0, 1.0)
-    #     po_error = distance_error * pos_error
-    #     motion_error = Vector6d().from_Vector3d(po_error, ax_error)
-    #     force_error = wrench
-    #     f_net = self.error_scale_motion_mode * (
-    #         self.motion_pd.update(motion_error, self.rtde.dt) + self.force_pd.update(force_error, self.rtde.dt))
-    #     # Clip to maximum forces
-    #     f_net_clip = np.clip(f_net.xyzXYZ, a_min=-self.force_limit, a_max=self.force_limit)
-    #     self.force_mode(task_frame=task_frame, selection_vector=6 * (1, ), wrench=f_net_clip.tolist())
-
-    # def stop_hybrid_mode(self) -> None:
-    #     """ Function to set robot back in default control mode """
-    #     self.force_pd.reset()
-    #     self.motion_pd.reset()
-    #     self.stop_force_mode()
-
-    # def set_up_teach_mode(self) -> None:
-    #     """ Function to enable the free drive mode. """
-    #     self.rtde.c.teachMode()
-
-    # def stop_teach_mode(self) -> None:
-    #     """ Function to set robot back in normal position control mode. """
-    #     self.rtde.c.endTeachMode()
-
-    # def set_tcp(self, frame: str = 'tool_tip') -> None:
-    #     """ Function to set the tcp relative to the tool flange. """
-    #     offset = self.__frame_to_offset(frame=frame)
-    #     self.rtde_controller.setTcp(offset)
-    #     LOGGER.info(f"From now on robot end effector is going to work with respect to frame: {frame}")
-=======
-        self.rtde_controller.servoStop()
-
-    def set_up_force_mode(self, gain: float | None = None, damping: float | None = None) -> None:
-        gain_scaling = gain if gain else self.pilot_cfg.robot.force_mode.gain
-        damping_fact = damping if damping else self.pilot_cfg.robot.force_mode.damping
-        self.rtde_controller.zeroFtSensor()
-        self.rtde_controller.forceModeSetGainScaling(gain_scaling)
-        self.rtde_controller.forceModeSetDamping(damping_fact)
-
-    def force_mode(self,
-                   task_frame: Sequence[float],
-                   selection_vector: Sequence[int],
-                   wrench: Sequence[float],
-                   f_mode_type: int | None = None,
-                   tcp_limits: Sequence[float] | None = None
-                   ) -> None:
-        """ Function to use the force mode of the ur_rtde API """
-        if f_mode_type is None:
-            f_mode_type = self.pilot_cfg.robot.force_mode.mode
-        if tcp_limits is None:
-            tcp_limits = self.pilot_cfg.robot.force_mode.tcp_speed_limits
-        self.rtde_controller.forceMode(
-            task_frame,
-            selection_vector,
-            wrench,
-            f_mode_type,
-            tcp_limits
-        )
-        time.sleep(self.dt)
-
-    def stop_force_mode(self) -> None:
-        """ Function to set robot back in normal position control mode. """
-        self.rtde_controller.forceModeStop()
-
-    def set_up_motion_mode(self, 
-                           error_scale: float | None = None,
-                           force_limit: float | None = None,
-                           Kp_6: Sequence[float] | None = None,
-                           Kd_6: Sequence[float] | None = None, 
-                           ft_gain: float | None = None, 
-                           ft_damping: float | None = None) -> None:
-        """ Function to set up force based motion controller
-
-        Args:
-            error_scale: Overall scaling parameter
-            force_limit: The absolute value of the applied forces in tool space
-            Kp_6: 6 dimensional motion controller proportional gain
-            Kd_6: 6 dimensional motion controller derivative gain
-            ft_gain: Force torque gain parameter
-            ft_damping: Force torque damping parameter
-        """
-        self.error_scale_motion_mode = error_scale if error_scale else self.pilot_cfg.robot.motion_mode.error_scale
-        self.force_limit = force_limit if force_limit else self.pilot_cfg.robot.motion_mode.force_limit
-        Kp = Kp_6 if Kp_6 is not None else self.pilot_cfg.robot.motion_mode.Kp
-        Kd = Kd_6 if Kd_6 is not None else self.pilot_cfg.robot.motion_mode.Kd
-        self._motion_pd = SpatialPDController(Kp_6=Kp, Kd_6=Kd)
-        self.set_up_force_mode(gain=ft_gain, damping=ft_damping)
-
-    def motion_mode(self, target: Pose) -> None:
-        """ Function to update motion target and let the motion controller keep running
-
-        Args:
-            target: Target pose of the TCP
-        """
-        task_frame = 6 * (0.0, )  # Move w.r.t. robot base
-        # Get current Pose
-        actual = self.get_tcp_pose()
-        # Compute spatial error
-        pos_error = target.p - actual.p
-        aa_error = np.array(rp_math.quaternion_difference(actual.q, target.q).axis_angle)
-
-        # Angles error always within [0,Pi)
-        angle_error = np.max(np.abs(aa_error))
-        if angle_error < 1e7:
-            axis_error = aa_error
-        else:
-            axis_error = aa_error/angle_error
-        # Clamp maximal tolerated error.
-        # The remaining error will be handled in the next control cycle.
-        # Note that this is also the maximal offset that the
-        # cartesian_compliance_controller can use to build up a restoring stiffness
-        # wrench.
-        angle_error = np.clip(angle_error, 0.0, 1.0)
-        ax_error = Vector3d().from_xyz(angle_error * axis_error)
-        distance_error = np.clip(pos_error.magnitude, -1.0, 1.0)
-        po_error = distance_error * pos_error
-        motion_error = Vector6d().from_Vector3d(po_error, ax_error)
-        f_net = self.error_scale_motion_mode * self.motion_pd.update(motion_error, self.dt)
-        # Clip to maximum forces
-        f_net_clip = np.clip(f_net.xyzXYZ, a_min=-self.force_limit, a_max=self.force_limit)
-        self.force_mode(
-            task_frame=task_frame,
-            selection_vector=6 * (1,),
-            wrench=f_net_clip.tolist(),
-            )
-
-    def stop_motion_mode(self) -> None:
-        """ Function to set robot back in normal position control mode. """
-        self.motion_pd.reset()
-        self.stop_force_mode()
-
-    def set_up_hybrid_mode(self,
-                           error_scale: float | None = None,
-                           force_limit: float | None = None,
-                           Kp_6_force: Sequence[float] | None = None,
-                           Kd_6_force: Sequence[float] | None = None,
-                           Kp_6_motion: Sequence[float] | None = None,
-                           Kd_6_motion: Sequence[float] | None = None,
-                           ft_gain: float | None = None,
-                           ft_damping: float | None = None) -> None:
-        """ Function to set up the hybrid controller. Error signal is a combination of a pose and wrench error
-
-        Args:
-            error_scale: Overall error scaling parameter
-            force_limit: The absolute value of the applied forces in tool space
-            Kp_6_force: 6 dimensional controller proportional gain (force part)
-            Kd_6_force: 6 dimensional controller derivative gain (force part)
-            Kp_6_motion: 6 dimensional controller proportional gain (motion part)
-            Kd_6_motion: 6 dimensional controller derivative gain (motion part)
-            ft_gain: Force torque gain parameter (low level controller)
-            ft_damping: Force torque damping parameter (low level controller)
-
-        Returns:
-            None
-        """
-        self.error_scale_motion_mode = error_scale if error_scale else self.pilot_cfg.robot.hybrid_mode.error_scale
-        self.force_limit = force_limit if force_limit else self.pilot_cfg.robot.hybrid_mode.force_limit
-        f_Kp = Kp_6_force if Kp_6_force is not None else self.pilot_cfg.robot.hybrid_mode.Kp_force
-        f_Kd = Kd_6_force if Kd_6_force is not None else self.pilot_cfg.robot.hybrid_mode.Kd_force
-        m_Kp = Kp_6_motion if Kp_6_motion is not None else self.pilot_cfg.robot.hybrid_mode.Kp_motion
-        m_Kd = Kd_6_motion if Kd_6_motion is not None else self.pilot_cfg.robot.hybrid_mode.Kd_motion
-        self._force_pd = SpatialPDController(Kp_6=f_Kp, Kd_6=f_Kd)
-        self._motion_pd = SpatialPDController(Kp_6=m_Kp, Kd_6=m_Kd)
-        self.set_up_force_mode(gain=ft_gain, damping=ft_damping)
-
-    def hybrid_mode(self, pose: Pose, wrench: Vector6d) -> None:
-        """
-
-        Args:
-            pose: Target pose of the TCP
-            wrench: Target wrench w.r.t. the TCP
-
-        Returns:
-            None
-        """
-        task_frame = 6 * (0.0, )  # Move w.r.t. robot bose
-        # Get current pose
-        cur_pose = self.get_tcp_pose()
-        # Compute spatial error
-        pos_error = pose.p - cur_pose.p
-        aa_error = np.array(rp_math.quaternion_difference(cur_pose.q, pose.q).axis_angle)
-        # Angles error always within [0,Pi)
-        angle_error = np.max(np.abs(aa_error))
-        if angle_error < 1e7:
-            axis_error = aa_error
-        else:
-            axis_error = aa_error/angle_error
-        # Clamp maximal tolerated error.
-        # The remaining error will be handled in the next control cycle.
-        # Note that this is also the maximal offset that the
-        # cartesian_compliance_controller can use to build up a restoring stiffness
-        # wrench.
-        angle_error = np.clip(angle_error, 0.0, 1.0)
-        ax_error = Vector3d().from_xyz(angle_error * axis_error)
-        distance_error = np.clip(pos_error.magnitude, -1.0, 1.0)
-        po_error = distance_error * pos_error
-        motion_error = Vector6d().from_Vector3d(po_error, ax_error)
-        force_error = wrench
-        f_net = self.error_scale_motion_mode * (
-            self.motion_pd.update(motion_error, self.dt) + self.force_pd.update(force_error, self.dt))
-        # Clip to maximum forces
-        f_net_clip = np.clip(f_net.xyzXYZ, a_min=-self.force_limit, a_max=self.force_limit)
-        self.force_mode(task_frame=task_frame, selection_vector=6 * (1, ), wrench=f_net_clip.tolist())
-
-    def stop_hybrid_mode(self) -> None:
-        """ Function to set robot back in default control mode """
-        self.force_pd.reset()
-        self.motion_pd.reset()
-        self.stop_force_mode()
-
-    def stop_teach_mode(self) -> None:
-        """ Function to set robot back in normal position control mode. """
-        self.rtde_controller.endTeachMode()
-
-    def set_tcp(self, frame: str = 'tool_tip') -> None:
-        """ Function to set the tcp relative to the tool flange. """
-        offset = self.__frame_to_offset(frame=frame)
-        self.rtde_controller.setTcp(offset)
-        LOGGER.info(f"From now on robot end effector is going to work with respect to frame: {frame}")
->>>>>>> c325917b
 
     ##################################
     #       RECEIVER FUNCTIONS       #
     ##################################
     def get_joint_pos(self) -> list[float]:
-<<<<<<< HEAD
-    #     joint_pos: list[float] = self.rtde.r.getActualQ()
-    #     return joint_pos
-        return self.joint_pos
-
-    def get_joint_vel(self) -> Sequence[float]:
-        # joint_vel: Sequence[float] = self.rtde.r.getActualQd()
-        # return joint_vel
-        return self.joint_vel
-
-    # def get_pose(self, frame: str = 'flange') -> Pose:
-    #     """ Get pose of the desired frame w.r.t the robot base. This function is independent of the TCP offset defined
-    #         on the robot side.
-    #     Args:
-    #         frame: One of the frame name defined in the class member variable 'EE_FRAMES_'
-    #     Returns:
-    #         6D pose
-    #     """
-    #     tcp_offset = self.__frame_to_offset(frame=frame)
-    #     q: Sequence[float] = self.rtde.r.getActualQ()
-    #     pose_vec: Sequence[float] = self.rtde_controller.getForwardKinematics(q=q, tcp_offset=tcp_offset)
-    #     return Pose().from_xyz(pose_vec[:3]).from_axis_angle(pose_vec[3:])
-
-    # def __frame_to_offset(self, frame: str) -> tuple[float, ...]:
-    #     if frame not in self.EE_FRAMES_:
-    #         raise ValueError(f"Given frame is not available. Please select one of '{self.EE_FRAMES_}'")
-    #     if frame == 'flange':
-    #         offset = 6 * (0.0,)
-    #     elif frame == 'ft_sensor':
-    #         if self.extern_sensor:
-    #             offset = self.ft_sensor_mdl.p_mounting2wrench.xyz + self.ft_sensor_mdl.q_mounting2wrench.axis_angle
-    #         else:
-    #             # Tread internal force torque sensor as mounted in flange frame
-    #             offset = 6 * (0.0,)
-    #             LOGGER.warning(f"External ft_sensor is not configured. Return pose of the flange frame.")
-    #     elif frame == 'tool_tip':
-    #         if self.extern_sensor:
-    #             pq_flange2tool = (self.ft_sensor_mdl.T_mounting2wrench @ self.tool.T_mounting2tip).pose
-    #             offset = pq_flange2tool.xyz + pq_flange2tool.axis_angle
-    #         else:
-    #             offset = self.tool.tip_frame.xyz + self.tool.tip_frame.axis_angle
-    #     elif frame == 'tool_sense':
-    #         if self.extern_sensor:
-    #             pq_flange2sense = (self.ft_sensor_mdl.T_mounting2wrench @ self.tool.T_mounting2sense).pose
-    #             offset = pq_flange2sense.xyz + pq_flange2sense.axis_angle
-    #         else:
-    #             offset = self.tool.sense_frame.xyz + self.tool.sense_frame.axis_angle
-    #     elif frame == 'camera':
-    #         pq_flange2cam = self.cam_mdl.T_flange2camera.pose
-    #         offset = pq_flange2cam.xyz + pq_flange2cam.axis_angle
-    #     else:
-    #         raise RuntimeError(f"This code should not be reached. Please check the frame definitions.")
-    #     return offset
+        joint_pos: list[float] = self.joint_pos.tolist()
+        return joint_pos
 
     def get_tcp_offset(self) -> Pose:
-        # tcp_offset: Sequence[float] = self.rtde.c.getTCPOffset()
         tcp_offset_tr = self.tcp_offset
         tcp_offset = tr2ur_format(tcp_offset_tr)
         return Pose().from_xyz(tcp_offset[:3]).from_axis_angle(tcp_offset[3:])
 
     def get_tcp_pose(self) -> Pose:
-        # tcp_pose: Sequence[float] = self.rtde.r.getActualTCPPose()
         tcp_pose_tr = self.tcp_pose
         tcp_pose = tr2ur_format(tcp_pose_tr)
-        return Pose().from_xyz(tcp_pose[:3]).from_axis_angle(tcp_pose[3:])
-
-    def get_tcp_vel(self) -> Vector6d:
-        # tcp_vel: Sequence[float] = self.rtde.r.getActualTCPSpeed()
-        tcp_vel = self.tcp_twist.A
-=======
-        joint_pos: list[float] = self.rtde_receiver.getActualQ()
-        return joint_pos
-
-    def get_joint_vel(self) -> Sequence[float]:
-        joint_vel: Sequence[float] = self.rtde_receiver.getActualQd()
-        return joint_vel
-
-    def get_pose(self, frame: str = 'flange') -> Pose:
-        """ Get pose of the desired frame w.r.t the robot base. This function is independent of the TCP offset defined
-            on the robot side.
-        Args:
-            frame: One of the frame name defined in the class member variable 'EE_FRAMES_'
-        Returns:
-            6D pose
-        """
-        tcp_offset = self.__frame_to_offset(frame=frame)
-        q: Sequence[float] = self.rtde_receiver.getActualQ()
-        pose_vec: Sequence[float] = self.rtde_controller.getForwardKinematics(q=q, tcp_offset=tcp_offset)
-        return Pose().from_xyz(pose_vec[:3]).from_axis_angle(pose_vec[3:])
-
-    def __frame_to_offset(self, frame: str) -> tuple[float, ...]:
-        if frame not in self.EE_FRAMES_:
-            raise ValueError(f"Given frame is not available. Please select one of '{self.EE_FRAMES_}'")
-        if frame == 'flange':
-            offset = 6 * (0.0,)
-        elif frame == 'ft_sensor':
-            if self.extern_sensor:
-                offset = self.ft_sensor_mdl.p_mounting2wrench.xyz + self.ft_sensor_mdl.q_mounting2wrench.axis_angle
-            else:
-                # Tread internal force torque sensor as mounted in flange frame
-                offset = 6 * (0.0,)
-                LOGGER.warning(f"External ft_sensor is not configured. Return pose of the flange frame.")
-        elif frame == 'tool_tip':
-            if self.extern_sensor:
-                pq_flange2tool = (self.ft_sensor_mdl.T_mounting2wrench @ self.tool.T_mounting2tip).pose
-                offset = pq_flange2tool.xyz + pq_flange2tool.axis_angle
-            else:
-                offset = self.tool.tip_frame.xyz + self.tool.tip_frame.axis_angle
-        elif frame == 'tool_sense':
-            if self.extern_sensor:
-                pq_flange2sense = (self.ft_sensor_mdl.T_mounting2wrench @ self.tool.T_mounting2sense).pose
-                offset = pq_flange2sense.xyz + pq_flange2sense.axis_angle
-            else:
-                offset = self.tool.sense_frame.xyz + self.tool.sense_frame.axis_angle
-        elif frame == 'camera':
-            pq_flange2cam = self.cam_mdl.T_flange2camera.pose
-            offset = pq_flange2cam.xyz + pq_flange2cam.axis_angle
-        else:
-            raise RuntimeError(f"This code should not be reached. Please check the frame definitions.")
-        return offset
-
-    def get_tcp_offset(self) -> Pose:
-        tcp_offset: Sequence[float] = self.rtde_controller.getTCPOffset()
-        return Pose().from_xyz(tcp_offset[:3]).from_axis_angle(tcp_offset[3:])
-
-    def get_tcp_pose(self) -> Pose:
-        tcp_pose: Sequence[float] = self.rtde_receiver.getActualTCPPose()
-        return Pose().from_xyz(tcp_pose[:3]).from_axis_angle(tcp_pose[3:])
-
-    def get_tcp_vel(self) -> Vector6d:
-        tcp_vel: Sequence[float] = self.rtde_receiver.getActualTCPSpeed()
->>>>>>> c325917b
-        return Vector6d().from_xyzXYZ(tcp_vel)
-
-
-    def get_ft(self, frame: str = 'ft_sensor') -> Vector6d:
-        """ Get force-torque readings w.r.t the desired frame.
-
-        Args:
-            frame: One of the frame name defined in the class member variable 'FT_SENSOR_FRAMES_'
-
-        Returns:
-            A 6d vector with the sensor readings
-        """
-        if frame not in self.FT_SENSOR_FRAMES_:
-            raise ValueError(f"Given frame is not available. Please select one of '{self.FT_SENSOR_FRAMES_}'")
-        # The default build in sensor readings are w.r.t the arm base frame
-        ft = Vector6d()
-        if self.extern_sensor:
-            # The default sensor readings are w.r.t the sensor frame
-            ft_raw = Vector6d().from_xyzXYZ(self.ft_sensor.FT)
-            if frame == 'ft_sensor':
-                ft = ft_raw
-        return ft
-
-    def get_tcp_force(self) -> Vector6d:
-        if self.extern_sensor:
-            tcp_force = Vector6d().from_xyzXYZ(self.ft_sensor.FT)
-        else:
-            tcp_force = Vector6d().from_xyzXYZ(self.rtde_receiver.getActualTCPForce())
-        # Compensate Tool mass
-        f_tool_wrt_world = self.tool.f_inertia
-        f_tool_wrt_ft = (self.q_world2arm * self.get_tcp_pose().q).apply(f_tool_wrt_world, inverse=True)
-        t_tool_wrt_ft = Vector3d().from_xyz(np.cross(self.tool.com.xyz, f_tool_wrt_ft.xyz))
-        ft_comp = Vector6d().from_Vector3d(f_tool_wrt_ft, t_tool_wrt_ft)
-        return tcp_force + ft_comp+        return Pose().from_xyz(tcp_pose[:3]).from_axis_angle(tcp_pose[3:])