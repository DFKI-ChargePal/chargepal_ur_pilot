from __future__ import annotations

# libs
from pathlib import Path
from contextlib import contextmanager

from ur_pilot.ur_pilot import Pilot

# typing
from typing import Generator


@contextmanager
def connect(config_dir: Path | None = None) -> Generator[Pilot, None, None]:
    pilot = Pilot(config_dir)
    try:
        yield pilot
    finally:
<<<<<<< HEAD
        pilot.disconnect()


class ControlContext(Enum):
    DISABLED = auto()
    FORCE = auto()
    SERVO = auto()
    MOTION = auto()
    HYBRID = auto()
    POSITION = auto()
    VELOCITY = auto()
    TEACH_IN = auto()


class Pilot:

    def __init__(self, config: Path | None = None) -> None:
        """ Core class to interact with the robot

        Args:
            config: Path to a configuration toml file

        Raises:
            FileNotFoundError: Check if configuration file exists
        """
        if config is not None and not config.exists():
            raise FileNotFoundError(f"Configuration with file path {config} not found.")
        self.robot = Robot(config)
        self.control_context = ControlContext.DISABLED

    def _check_control_context(self, expected: ControlContext | list[ControlContext]) -> None:
        if self.control_context is ControlContext.DISABLED:
            raise RuntimeError(f"Pilot is not in any control context. Running actions is not possible.")
        if isinstance(expected, list) and self.control_context not in expected:
            raise RuntimeError(f"This action is not able to use one of the control context '{self.control_context}'")
        if isinstance(expected, ControlContext) and self.control_context is not expected:
            raise RuntimeError(f"This action is not able to use the control context '{self.control_context}'")

    def exit_control_context(self) -> None:
        if self.control_context == ControlContext.POSITION:
            pass
        elif self.control_context == ControlContext.SERVO:
            self.robot.stop_servoing()
        elif self.control_context == ControlContext.FORCE:
            self.robot.stop_force_mode()
        elif self.control_context == ControlContext.MOTION:
            self.robot.stop_motion_mode()
        elif self.control_context == ControlContext.HYBRID:
            self.robot.stop_hybrid_mode()
        elif self.control_context == ControlContext.TEACH_IN:
            self.robot.stop_teach_mode()
        self.control_context = ControlContext.DISABLED

    def enter_position_control(self) -> None:
        self.control_context = ControlContext.POSITION

    @contextmanager
    def position_control(self) -> Iterator[None]:
        self.enter_position_control()
        yield
        self.exit_control_context()

    def enter_servo_control(self) -> None:
        self.control_context = ControlContext.SERVO

    @contextmanager
    def servo_control(self) -> Iterator[None]:
        self.enter_servo_control()
        yield
        self.exit_control_context()

    def enter_force_control(self, gain: float | None = None, damping: float | None = None) -> None:
        self.robot.set_up_force_mode(gain=gain, damping=damping)
        self.control_context = ControlContext.FORCE

    @contextmanager
    def force_control(self, gain: float | None = None, damping: float | None = None) -> Iterator[None]:
        self.enter_force_control(gain=gain, damping=damping)
        yield
        self.exit_control_context()

    def enter_motion_control(self,
                             error_scale: float | None = None,
                             force_limit: float | None = None,
                             Kp_6: Sequence[float] | None = None,
                             Kd_6: Sequence[float] | None = None,
                             ft_gain: float | None = None,
                             ft_damping: float | None = None) -> None:
        self.robot.set_up_motion_mode(
            error_scale=error_scale,
            force_limit=force_limit,
            Kp_6=Kp_6, Kd_6=Kd_6,
            ft_gain=ft_gain,
            ft_damping=ft_damping)
        self.control_context = ControlContext.MOTION

    @contextmanager
    def motion_control(self,
                       error_scale: float | None = None,
                       force_limit: float | None = None,
                       Kp_6: Sequence[float] | None = None,
                       Kd_6: Sequence[float] | None = None,
                       ft_gain: float | None = None,
                       ft_damping: float | None = None) -> Iterator[None]:
        self.enter_motion_control(
            error_scale=error_scale,
            force_limit=force_limit,
            Kp_6=Kp_6, Kd_6=Kd_6,
            ft_gain=ft_gain,
            ft_damping=ft_damping)
        yield
        self.exit_control_context()

    def enter_hybrid_control(self,
                             error_scale: float | None = None,
                             force_limit: float | None = None,
                             Kp_6_force: Sequence[float] | None = None,
                             Kd_6_force: Sequence[float] | None = None,
                             Kp_6_motion: Sequence[float] | None = None,
                             Kd_6_motion: Sequence[float] | None = None,
                             ft_gain: float | None = None,
                             ft_damping: float | None = None) -> None:
        self.robot.set_up_hybrid_mode(
            error_scale=error_scale,
            force_limit=force_limit,
            Kp_6_force=Kp_6_force,
            Kd_6_force=Kd_6_force,
            Kp_6_motion=Kp_6_motion,
            Kd_6_motion=Kd_6_motion,
            ft_gain=ft_gain,
            ft_damping=ft_damping)
        self.control_context = ControlContext.MOTION

    @contextmanager
    def hybrid_control(self,
                       error_scale: float | None = None,
                       force_limit: float | None = None,
                       Kp_6_force: Sequence[float] | None = None,
                       Kd_6_force: Sequence[float] | None = None,
                       Kp_6_motion: Sequence[float] | None = None,
                       Kd_6_motion: Sequence[float] | None = None,
                       ft_gain: float | None = None,
                       ft_damping: float | None = None) -> Iterator[None]:
        self.enter_hybrid_control(
            error_scale=error_scale,
            force_limit=force_limit,
            Kp_6_force=Kp_6_force,
            Kd_6_force=Kd_6_force,
            Kp_6_motion=Kp_6_motion,
            Kd_6_motion=Kd_6_motion,
            ft_gain=ft_gain,
            ft_damping=ft_damping)
        yield
        self.exit_control_context()

    def enter_teach_in_control(self) -> None:
        self.robot.set_up_teach_mode()
        self.control_context = ControlContext.TEACH_IN

    @contextmanager
    def teach_in_control(self) -> Iterator[None]:
        self.enter_teach_in_control()
        yield
        self.exit_control_context()

    @contextmanager
    def open_plug_connection(self) -> Iterator[None]:
        self.robot.enable_digital_out(3)
        time.sleep(0.5)
        yield
        self.robot.disable_digital_out(3)
        if self.robot.get_digital_out_state(3):
            raise ValueError(f"Digital output shout be 'LOW' but is 'HIGH'.")

    def move_home(self) -> list[float]:
        self._check_control_context(expected=ControlContext.POSITION)
        self.robot.move_home()
        new_j_pos = self.robot.get_joint_pos()
        return new_j_pos

    def move_to_joint_pos(self, q: Sequence[float]) -> list[float]:
        self._check_control_context(expected=ControlContext.POSITION)
        # Move to requested joint position
        self.robot.move_j(q)
        new_joint_pos = self.robot.get_joint_pos()
        return new_joint_pos

    def move_to_tcp_pose(self, target: Pose, time_out: float = 3.0) -> tuple[bool, Pose]:
        self._check_control_context(expected=[ControlContext.POSITION, ControlContext.MOTION])
        fin = False
        # Move to requested TCP pose
        if self.control_context == ControlContext.POSITION:
            self.robot.move_l(target)
            fin = True
        if self.control_context == ControlContext.MOTION:
            t_start = perf_counter()
            tgt_3pts = target.to_3pt_set()
            while True:
                self.robot.motion_mode(target)
                cur_3pts = self.robot.get_tcp_pose().to_3pt_set()
                error = np.mean(np.abs(tgt_3pts, cur_3pts))
                if error <= 0.005:  # 5 mm
                    fin = True
                    break
                elif perf_counter() - t_start > time_out:
                    fin = False
                    break
        new_pose = self.robot.get_tcp_pose()
        return fin, new_pose

    def push_linear(self, force: Vector3d, compliant_axes: list[int], duration: float) -> float:
        self._check_control_context(expected=ControlContext.FORCE)
        # Wrench will be applied with respect to the current TCP pose
        X_tcp = self.robot.get_tcp_pose()
        task_frame = X_tcp.xyz + X_tcp.axis_angle
        wrench = Vector6d().from_Vector3d(force, Vector3d()).xyzXYZ
        x_ref = np.array(X_tcp.xyz, dtype=np.float32)
        t_start = perf_counter()
        while True:
            # Apply wrench
            self.robot.force_mode(
                task_frame=task_frame,
                selection_vector=compliant_axes,
                wrench=wrench)
            if (perf_counter() - t_start) > duration:
                break
        x_now = np.array(self.robot.get_tcp_pose().xyz, dtype=np.float32)
        dist: float = np.sum(np.abs(x_now - x_ref))  # L1 norm
        # Stop robot movement.
        self.robot.force_mode(task_frame=task_frame, selection_vector=6 * [0], wrench=6 * [0.0])
        return dist

    def screw_ee_force_mode(self, torque: float, ang: float, time_out: float) -> bool:
        self._check_control_context(expected=ControlContext.FORCE)
        # Limit input
        torque = np.clip(torque, 0.0, 5.0)
        wrench_vec = 6 * [0.0]
        compliant_axes = [1, 1, 1, 0, 0, 1]
        # Wrench will be applied with respect to the current TCP pose
        X_tcp = self.robot.get_tcp_pose()
        task_frame = X_tcp.xyz + X_tcp.axis_angle
        # Create target
        ee_jt_pos = self.robot.get_joint_pos()[-1]
        ee_jt_pos_tgt = ee_jt_pos + ang
        # Time observation
        success = False
        t_start = perf_counter()
        # Controller state
        prev_error = np.nan
        i_err = 0.0
        while True:
            # Angular error
            ee_jt_pos_now = self.robot.get_joint_pos()[-1]
            ang_error = (ee_jt_pos_tgt - ee_jt_pos_now)
            p_err = torque * ang_error
            if prev_error is np.NAN:
                d_err = 0.0
            else:
                d_err = 1.0 * (ang_error - prev_error) / self.robot.rtde.dt
            i_err = i_err + 3.5e-5 * ang_error / self.robot.rtde.dt
            wrench_vec[-1] = np.clip(p_err + d_err + i_err, -torque, torque)
            prev_error = ang_error
            # Apply wrench
            self.robot.force_mode(
                task_frame=task_frame,
                selection_vector=compliant_axes,
                wrench=wrench_vec)
            t_now = perf_counter()
            if abs(ang_error) < 5e-3:
                success = True
                break
            if t_now - t_start > time_out:
                break
        return success

    def one_axis_tcp_force_mode(self, axis: str, force: float, time_out: float) -> bool:
        self._check_control_context(expected=ControlContext.FORCE)
        # Wrench will be applied with respect to the current TCP pose
        X_tcp = self.robot.get_tcp_pose()
        task_frame = X_tcp.xyz + X_tcp.axis_angle
        x_ref = np.array(X_tcp.xyz, dtype=np.float32)
        # Check if axis is valid
        if not axis.lower() in ['x', 'y', 'z']:
            raise ValueError(f"Only linear axes allowed.")
        wrench_idx = utils.axis2index(axis.lower())
        wrench_vec = 6 * [0.0]
        wrench_vec[wrench_idx] = force
        compliant_axes = [1, 1, 1, 0, 0, 0]
        compliant_axes[wrench_idx + 2] = 1
        # Time observation
        fin = False
        t_ref = t_start = perf_counter()
        while True:
            # Apply wrench
            self.robot.force_mode(
                task_frame=task_frame,
                selection_vector=compliant_axes,
                wrench=wrench_vec)
            t_now = perf_counter()
            # Check every second if robot is still moving
            if t_now - t_ref > 1.0:
                x_now = np.array(self.robot.get_tcp_pose().xyz, dtype=np.float32)
                if np.allclose(x_ref, x_now, atol=0.001):
                    fin = True
                    break
                t_ref, x_ref = t_now, x_now
            if t_now - t_start > time_out:
                break
        # Stop robot movement.
        self.robot.force_mode(task_frame=task_frame, selection_vector=6*[0], wrench=6*[0.0])
        return fin

    def plug_in_force_ramp(
            self, f_axis: str = 'z', f_start: float = 0, f_end: float = 50, duration: float = 10) -> bool:
        """ Method to plug in with gradual increasing force

        Args:
            f_axis:   Plugging direction
            f_start:  Start force that will be applied at the beginning
            f_end:    Maximum force that will be applied
            duration: Time period for the process. Has to be at least one second

        Returns:
            True when there is no more movement; False otherwise
        """
        self._check_control_context(expected=ControlContext.FORCE)
        # Wrench will be applied with respect to the current TCP pose
        fin = False
        wrench_idx = utils.axis2index(f_axis.lower())
        compliant_axes = [1, 1, 1, 0, 0, 0]
        compliant_axes[wrench_idx + 2] = 1
        force_ramp = utils.ramp(f_start, f_end, duration)
        force = 3 * [0.0]
        for f in force_ramp:
            force[wrench_idx] = f
            mov_dt = self.push_linear(Vector3d().from_xyz(force), compliant_axes, 1.0)
            if mov_dt < 0.0025:
                fin = True
                break
            self.relax(0.25)
        return fin

    def plug_in_with_target(
            self, force: float, T_Base2Socket: Transformation, axis: str = 'z',  time_out: float = 10.0) -> bool:
        """

        Args:
            force:         Plugging force
            T_Base2Socket: Target in the arm base frame
            axis:          Plugging direction
            time_out:      Maximum time period

        Returns:
            Success
        """
        self._check_control_context(expected=ControlContext.FORCE)
        # Wrench will be applied with respect to the current TCP pose
        X_tcp = self.robot.get_tcp_pose()
        task_frame = X_tcp.xyz + X_tcp.axis_angle
        wrench_idx = utils.axis2index(axis.lower())
        wrench_vec = 6 * [0.0]
        wrench_vec[wrench_idx] = force
        select_vec = [1, 1, 1, 0, 0, 0]
        select_vec[wrench_idx + 2] = 1
        t_start = perf_counter()
        while True:
            # Apply wrench
            self.robot.force_mode(
                task_frame=task_frame,
                selection_vector=select_vec,
                wrench=wrench_vec
            )
            # Get current transformation from base to end-effector
            T_Base2Tip = Transformation().from_pose(self.robot.get_pose('tool_tip'))
            T_Tip2Socket = T_Base2Tip.inverse() @ T_Base2Socket
            if T_Tip2Socket.tau[wrench_idx] <= -0.032:
                fin = True
                break
            t_now = perf_counter()
            if t_now - t_start > time_out:
                fin = False
                break
        return fin

    def pair_to_socket(self, T_Base2Socket: Transformation, force: float = 10.0, time_out: float = 5.0) -> bool:
        """ Pair the plug to the socket while using low force to insert for 1.5cm

        Args:
            T_Base2Socket: Transformation from robot base to socket (target).
            force: Used force. Should be low to avoid damage.
            time_out: Time window to execute this action

        Returns:
            Success flag
        """
        self._check_control_context(expected=ControlContext.FORCE)
        # Wrench will be applied with respect to the current TCP pose
        X_tcp = self.robot.get_tcp_pose()
        task_frame = X_tcp.xyz + X_tcp.axis_angle
        select_vec = [1, 1, 1, 0, 0, 1]  # Be compliant as possible
        wrench = [0.0, 0.0, abs(force), 0.0, 0.0, 0.0]  # Apply force in tool direction
        # Time observation
        t_start = perf_counter()
        while True:
            # Apply wrench
            self.robot.force_mode(
                task_frame=task_frame,
                selection_vector=select_vec,
                wrench=wrench
            )
            # Get current transformation from base to end-effector
            T_Base2Tip = Transformation().from_pose(self.robot.get_pose('tool_tip'))
            T_Tip2Socket = T_Base2Tip.inverse() @ T_Base2Socket
            if T_Tip2Socket.tau[2] <= -0.015:
                fin = True
                break
            t_now = perf_counter()
            if t_now - t_start > time_out:
                fin = False
                break
        # Stop robot movement.
        self.robot.force_mode(task_frame=task_frame, selection_vector=6*[0], wrench=6*[0.0])
        return fin
    
    def jog_in_plug(self,
                    T_Base2Socket: Transformation, force: float = 20.0, moment: float = 1.0,
                    time_out: float = 5.0) -> bool:
        """ Push in plug with additional (sinusoidal) jiggling

        Args:
            T_Base2Socket: Transformation from robot base to socket (target).
            force:
            moment:
            time_out: Time window to execute this action

        Returns:
            Success flag
        """
        self._check_control_context(expected=ControlContext.FORCE)
        # wrench parameter
        freq = 10.0
        f = abs(force)
        m = abs(moment)
        # Wrench will be applied with respect to the current TCP pose
        X_tcp = self.robot.get_tcp_pose()
        task_frame = X_tcp.xyz + X_tcp.axis_angle
        select_vec = [0, 0, 1, 0, 1, 0]
        t_start = perf_counter()
        while True:
            dt = perf_counter() - t_start
            # wrench = [0.0, 0.0, f, m * math.sin(freq * dt), m * math.cos(freq * dt), 0.0]
            wrench = [0.0, 0.0, f, 0.0, m * math.sin(freq * dt), 0.0]
            # Apply wrench
            self.robot.force_mode(
                task_frame=task_frame,
                selection_vector=select_vec,
                wrench=wrench
            )
            # Get current transformation from base to end-effector
            T_Base2Tip = Transformation().from_pose(self.robot.get_pose('tool_tip'))
            T_Tip2Socket = T_Base2Tip.inverse() @ T_Base2Socket
            if T_Tip2Socket.tau[2] <= -0.032:
                fin = True
                break
            t_now = perf_counter()
            if t_now - t_start > time_out:
                fin = False
                break
        # Stop robot movement
        self.robot.force_mode(task_frame=task_frame, selection_vector=6*[0], wrench=6*[0.0])
        return fin

    def tcp_force_mode(self,
                       wrench: Vector6d,
                       compliant_axes: list[int],
                       distance: float,
                       time_out: float) -> bool:
        self._check_control_context(expected=ControlContext.FORCE)
        # Wrench will be applied with respect to the current TCP pose
        X_tcp = self.robot.get_tcp_pose()
        task_frame = X_tcp.xyz + X_tcp.axis_angle
        t_start = perf_counter()
        x_ref = np.array(X_tcp.xyz, dtype=np.float32)
        while True:
            # Apply wrench
            self.robot.force_mode(
                task_frame=task_frame,
                selection_vector=compliant_axes,
                wrench=wrench.xyzXYZ)
            x_now = np.array(self.robot.get_tcp_pose().xyz, dtype=np.float32)
            l2_norm_dist = np.linalg.norm(x_now - x_ref)
            t_now = perf_counter()
            if l2_norm_dist >= distance:
                fin = True
                break
            elif t_now - t_start > time_out:
                fin = False
                break
        # Stop robot movement
        self.robot.force_mode(task_frame=task_frame, selection_vector=6*[0], wrench=6*[0.0])
        return fin

    def find_contact_point(self, direction: Sequence[int], time_out: float) -> tuple[bool, Pose]:
        self._check_control_context(expected=ControlContext.FORCE)
        # Map direction to wrench
        wrench = np.clip([10.0 * d for d in direction], -10.0, 10.0).tolist()
        selection_vector = [1 if d != 0 else 0 for d in direction]
        task_frame = 6 * [0.0]  # Robot base
        x_ref = np.array(self.robot.get_tcp_pose().xyz, dtype=np.float32)
        t_start = t_ref = perf_counter()
        while True:
            # Apply wrench
            self.robot.force_mode(
                task_frame=task_frame,
                selection_vector=selection_vector,
                wrench=wrench
                )
            t_now = perf_counter()
            # Check every 500 milliseconds if robot is still moving
            if t_now - t_ref > 0.5:
                x_now = np.array(self.robot.get_tcp_pose().xyz, dtype=np.float32)
                if np.allclose(x_ref, x_now, atol=0.001):
                    fin = True
                    break
                t_ref, x_ref = t_now, x_now
            elif t_now - t_start > time_out:
                fin = False
                break
        return fin, self.robot.get_pose(frame='flange')

    def sensing_depth(self, T_Base2Target: Transformation, time_out: float) -> tuple[bool, Transformation]:
        self._check_control_context(expected=ControlContext.FORCE)
        # Parameter set. Sensing is in tool direction
        selection_vector = [0, 0, 1, 0, 0, 0]
        wrench = [0.0, 0.0, 10.0, 0.0, 0.0, 0.0]
        X_tcp = self.robot.get_tcp_pose()
        task_frame = X_tcp.xyz + X_tcp.axis_angle
        # Process observation variables
        x_ref = np.array(self.robot.get_tcp_pose().xyz, dtype=np.float32)
        t_start = t_ref = perf_counter()
        while True:
            # Apply wrench
            self.robot.force_mode(
                task_frame=task_frame,
                selection_vector=selection_vector,
                wrench=wrench
                )
            t_now = perf_counter()
            # Check every 500 millisecond if robot is still moving
            if t_now - t_ref > 0.5:
                x_now = np.array(self.robot.get_tcp_pose().xyz, dtype=np.float32)
                if np.allclose(x_ref, x_now, atol=0.001):
                    fin = True
                    break
                t_ref, x_ref = t_now, x_now
            elif t_now - t_start > time_out:
                fin = False
                break
        if not fin:
            return fin, Transformation()
        else:
            tau_Base2Target = self.robot.get_tcp_pose().xyz
            rot = T_Base2Target.rot_matrix
            tau = np.array(tau_Base2Target)
            return fin, Transformation().from_rot_tau(rot_mat=rot, tau=tau)

    def plug_in_motion_mode(self, target: Pose, time_out: float) -> tuple[bool, Pose]:
        self._check_control_context(expected=ControlContext.MOTION)
        t_start = perf_counter()
        while True:
            # Move linear to target
            self.robot.motion_mode(target)
            # Check error in plugging direction
            act_pose = self.robot.get_tcp_pose()
            error_p = target.p - act_pose.p
            # Rotate in tcp frame
            error_p_tcp = act_pose.q.apply(error_p, inverse=True)
            if abs(error_p_tcp.xyz[-1]) <= 0.005:
                fin = True
                break
            elif perf_counter() - t_start > time_out:
                fin = False
                break
        # Stop robot movement
        self.robot.force_mode(6*[0.0], 6*[0], 6*[0.0])
        return fin, self.robot.get_tcp_pose()

    def relax(self, time_duration: float) -> Pose:
        self._check_control_context(expected=[ControlContext.FORCE, ControlContext.MOTION, ControlContext.HYBRID])
        X_tcp = self.robot.get_tcp_pose()
        task_frame = X_tcp.xyz + X_tcp.axis_angle
        t_start = perf_counter()
        # Apply zero wrench and be compliant in all axes
        wrench = 6 * [0.0]
        compliant_axes = 6 * [1]
        while perf_counter() - t_start < time_duration:
            self.robot.force_mode(
                task_frame=task_frame,
                selection_vector=compliant_axes,
                wrench=wrench)
        # Stop robot movement.
        self.robot.force_mode(task_frame=task_frame, selection_vector=6*[0], wrench=6*[0.0])
        return self.robot.get_tcp_pose()

    def retreat(self,
                task_frame: Sequence[float], direction: Sequence[int],
                distance: float = 0.02, time_out: float = 3.0) -> tuple[bool, Pose]:
        self._check_control_context(expected=ControlContext.FORCE)
        # Map direction to wrench
        wrench = np.clip([10.0 * d for d in direction], -10.0, 10.0).tolist()
        selection_vector = [1 if d != 0 else 0 for d in direction]
        t_start = perf_counter()
        x_ref = np.array(self.robot.get_tcp_pose().xyz, dtype=np.float32)
        while True:
            # Apply wrench
            self.robot.force_mode(
                task_frame=task_frame,
                selection_vector=selection_vector,
                wrench=wrench
                )
            t_now = perf_counter()
            x_now = np.array(self.robot.get_tcp_pose().xyz, dtype=np.float32)
            l2_norm_dist = np.linalg.norm(x_now - x_ref)
            if l2_norm_dist >= distance:
                fin = True
                break
            elif t_now - t_start > time_out:
                fin = False
                break
        return fin, self.robot.get_tcp_pose()

    def move_joints_random(self) -> list[float]:
        self._check_control_context(expected=ControlContext.POSITION)
        # Move to home joint position
        self.robot.move_home()
        # Move to random joint positions near to the home configuration
        home_q = np.array(self.robot.home_joint_config, dtype=np.float32)
        tgt_joint_q: list[float] = (home_q + (np.random.rand(6) * 2.0 - 1.0) * 0.075).tolist()
        self.robot.move_j(tgt_joint_q)
        # Move back to home joint positions
        self.robot.move_home()
        return tgt_joint_q

    def disconnect(self) -> None:
        """ Exit function which will be called from the context manager at the end """
        self.exit_control_context()
        self.robot.exit()
=======
        pilot.disconnect()
>>>>>>> 54b91c80
<|MERGE_RESOLUTION|>--- conflicted
+++ resolved
@@ -16,654 +16,4 @@
     try:
         yield pilot
     finally:
-<<<<<<< HEAD
-        pilot.disconnect()
-
-
-class ControlContext(Enum):
-    DISABLED = auto()
-    FORCE = auto()
-    SERVO = auto()
-    MOTION = auto()
-    HYBRID = auto()
-    POSITION = auto()
-    VELOCITY = auto()
-    TEACH_IN = auto()
-
-
-class Pilot:
-
-    def __init__(self, config: Path | None = None) -> None:
-        """ Core class to interact with the robot
-
-        Args:
-            config: Path to a configuration toml file
-
-        Raises:
-            FileNotFoundError: Check if configuration file exists
-        """
-        if config is not None and not config.exists():
-            raise FileNotFoundError(f"Configuration with file path {config} not found.")
-        self.robot = Robot(config)
-        self.control_context = ControlContext.DISABLED
-
-    def _check_control_context(self, expected: ControlContext | list[ControlContext]) -> None:
-        if self.control_context is ControlContext.DISABLED:
-            raise RuntimeError(f"Pilot is not in any control context. Running actions is not possible.")
-        if isinstance(expected, list) and self.control_context not in expected:
-            raise RuntimeError(f"This action is not able to use one of the control context '{self.control_context}'")
-        if isinstance(expected, ControlContext) and self.control_context is not expected:
-            raise RuntimeError(f"This action is not able to use the control context '{self.control_context}'")
-
-    def exit_control_context(self) -> None:
-        if self.control_context == ControlContext.POSITION:
-            pass
-        elif self.control_context == ControlContext.SERVO:
-            self.robot.stop_servoing()
-        elif self.control_context == ControlContext.FORCE:
-            self.robot.stop_force_mode()
-        elif self.control_context == ControlContext.MOTION:
-            self.robot.stop_motion_mode()
-        elif self.control_context == ControlContext.HYBRID:
-            self.robot.stop_hybrid_mode()
-        elif self.control_context == ControlContext.TEACH_IN:
-            self.robot.stop_teach_mode()
-        self.control_context = ControlContext.DISABLED
-
-    def enter_position_control(self) -> None:
-        self.control_context = ControlContext.POSITION
-
-    @contextmanager
-    def position_control(self) -> Iterator[None]:
-        self.enter_position_control()
-        yield
-        self.exit_control_context()
-
-    def enter_servo_control(self) -> None:
-        self.control_context = ControlContext.SERVO
-
-    @contextmanager
-    def servo_control(self) -> Iterator[None]:
-        self.enter_servo_control()
-        yield
-        self.exit_control_context()
-
-    def enter_force_control(self, gain: float | None = None, damping: float | None = None) -> None:
-        self.robot.set_up_force_mode(gain=gain, damping=damping)
-        self.control_context = ControlContext.FORCE
-
-    @contextmanager
-    def force_control(self, gain: float | None = None, damping: float | None = None) -> Iterator[None]:
-        self.enter_force_control(gain=gain, damping=damping)
-        yield
-        self.exit_control_context()
-
-    def enter_motion_control(self,
-                             error_scale: float | None = None,
-                             force_limit: float | None = None,
-                             Kp_6: Sequence[float] | None = None,
-                             Kd_6: Sequence[float] | None = None,
-                             ft_gain: float | None = None,
-                             ft_damping: float | None = None) -> None:
-        self.robot.set_up_motion_mode(
-            error_scale=error_scale,
-            force_limit=force_limit,
-            Kp_6=Kp_6, Kd_6=Kd_6,
-            ft_gain=ft_gain,
-            ft_damping=ft_damping)
-        self.control_context = ControlContext.MOTION
-
-    @contextmanager
-    def motion_control(self,
-                       error_scale: float | None = None,
-                       force_limit: float | None = None,
-                       Kp_6: Sequence[float] | None = None,
-                       Kd_6: Sequence[float] | None = None,
-                       ft_gain: float | None = None,
-                       ft_damping: float | None = None) -> Iterator[None]:
-        self.enter_motion_control(
-            error_scale=error_scale,
-            force_limit=force_limit,
-            Kp_6=Kp_6, Kd_6=Kd_6,
-            ft_gain=ft_gain,
-            ft_damping=ft_damping)
-        yield
-        self.exit_control_context()
-
-    def enter_hybrid_control(self,
-                             error_scale: float | None = None,
-                             force_limit: float | None = None,
-                             Kp_6_force: Sequence[float] | None = None,
-                             Kd_6_force: Sequence[float] | None = None,
-                             Kp_6_motion: Sequence[float] | None = None,
-                             Kd_6_motion: Sequence[float] | None = None,
-                             ft_gain: float | None = None,
-                             ft_damping: float | None = None) -> None:
-        self.robot.set_up_hybrid_mode(
-            error_scale=error_scale,
-            force_limit=force_limit,
-            Kp_6_force=Kp_6_force,
-            Kd_6_force=Kd_6_force,
-            Kp_6_motion=Kp_6_motion,
-            Kd_6_motion=Kd_6_motion,
-            ft_gain=ft_gain,
-            ft_damping=ft_damping)
-        self.control_context = ControlContext.MOTION
-
-    @contextmanager
-    def hybrid_control(self,
-                       error_scale: float | None = None,
-                       force_limit: float | None = None,
-                       Kp_6_force: Sequence[float] | None = None,
-                       Kd_6_force: Sequence[float] | None = None,
-                       Kp_6_motion: Sequence[float] | None = None,
-                       Kd_6_motion: Sequence[float] | None = None,
-                       ft_gain: float | None = None,
-                       ft_damping: float | None = None) -> Iterator[None]:
-        self.enter_hybrid_control(
-            error_scale=error_scale,
-            force_limit=force_limit,
-            Kp_6_force=Kp_6_force,
-            Kd_6_force=Kd_6_force,
-            Kp_6_motion=Kp_6_motion,
-            Kd_6_motion=Kd_6_motion,
-            ft_gain=ft_gain,
-            ft_damping=ft_damping)
-        yield
-        self.exit_control_context()
-
-    def enter_teach_in_control(self) -> None:
-        self.robot.set_up_teach_mode()
-        self.control_context = ControlContext.TEACH_IN
-
-    @contextmanager
-    def teach_in_control(self) -> Iterator[None]:
-        self.enter_teach_in_control()
-        yield
-        self.exit_control_context()
-
-    @contextmanager
-    def open_plug_connection(self) -> Iterator[None]:
-        self.robot.enable_digital_out(3)
-        time.sleep(0.5)
-        yield
-        self.robot.disable_digital_out(3)
-        if self.robot.get_digital_out_state(3):
-            raise ValueError(f"Digital output shout be 'LOW' but is 'HIGH'.")
-
-    def move_home(self) -> list[float]:
-        self._check_control_context(expected=ControlContext.POSITION)
-        self.robot.move_home()
-        new_j_pos = self.robot.get_joint_pos()
-        return new_j_pos
-
-    def move_to_joint_pos(self, q: Sequence[float]) -> list[float]:
-        self._check_control_context(expected=ControlContext.POSITION)
-        # Move to requested joint position
-        self.robot.move_j(q)
-        new_joint_pos = self.robot.get_joint_pos()
-        return new_joint_pos
-
-    def move_to_tcp_pose(self, target: Pose, time_out: float = 3.0) -> tuple[bool, Pose]:
-        self._check_control_context(expected=[ControlContext.POSITION, ControlContext.MOTION])
-        fin = False
-        # Move to requested TCP pose
-        if self.control_context == ControlContext.POSITION:
-            self.robot.move_l(target)
-            fin = True
-        if self.control_context == ControlContext.MOTION:
-            t_start = perf_counter()
-            tgt_3pts = target.to_3pt_set()
-            while True:
-                self.robot.motion_mode(target)
-                cur_3pts = self.robot.get_tcp_pose().to_3pt_set()
-                error = np.mean(np.abs(tgt_3pts, cur_3pts))
-                if error <= 0.005:  # 5 mm
-                    fin = True
-                    break
-                elif perf_counter() - t_start > time_out:
-                    fin = False
-                    break
-        new_pose = self.robot.get_tcp_pose()
-        return fin, new_pose
-
-    def push_linear(self, force: Vector3d, compliant_axes: list[int], duration: float) -> float:
-        self._check_control_context(expected=ControlContext.FORCE)
-        # Wrench will be applied with respect to the current TCP pose
-        X_tcp = self.robot.get_tcp_pose()
-        task_frame = X_tcp.xyz + X_tcp.axis_angle
-        wrench = Vector6d().from_Vector3d(force, Vector3d()).xyzXYZ
-        x_ref = np.array(X_tcp.xyz, dtype=np.float32)
-        t_start = perf_counter()
-        while True:
-            # Apply wrench
-            self.robot.force_mode(
-                task_frame=task_frame,
-                selection_vector=compliant_axes,
-                wrench=wrench)
-            if (perf_counter() - t_start) > duration:
-                break
-        x_now = np.array(self.robot.get_tcp_pose().xyz, dtype=np.float32)
-        dist: float = np.sum(np.abs(x_now - x_ref))  # L1 norm
-        # Stop robot movement.
-        self.robot.force_mode(task_frame=task_frame, selection_vector=6 * [0], wrench=6 * [0.0])
-        return dist
-
-    def screw_ee_force_mode(self, torque: float, ang: float, time_out: float) -> bool:
-        self._check_control_context(expected=ControlContext.FORCE)
-        # Limit input
-        torque = np.clip(torque, 0.0, 5.0)
-        wrench_vec = 6 * [0.0]
-        compliant_axes = [1, 1, 1, 0, 0, 1]
-        # Wrench will be applied with respect to the current TCP pose
-        X_tcp = self.robot.get_tcp_pose()
-        task_frame = X_tcp.xyz + X_tcp.axis_angle
-        # Create target
-        ee_jt_pos = self.robot.get_joint_pos()[-1]
-        ee_jt_pos_tgt = ee_jt_pos + ang
-        # Time observation
-        success = False
-        t_start = perf_counter()
-        # Controller state
-        prev_error = np.nan
-        i_err = 0.0
-        while True:
-            # Angular error
-            ee_jt_pos_now = self.robot.get_joint_pos()[-1]
-            ang_error = (ee_jt_pos_tgt - ee_jt_pos_now)
-            p_err = torque * ang_error
-            if prev_error is np.NAN:
-                d_err = 0.0
-            else:
-                d_err = 1.0 * (ang_error - prev_error) / self.robot.rtde.dt
-            i_err = i_err + 3.5e-5 * ang_error / self.robot.rtde.dt
-            wrench_vec[-1] = np.clip(p_err + d_err + i_err, -torque, torque)
-            prev_error = ang_error
-            # Apply wrench
-            self.robot.force_mode(
-                task_frame=task_frame,
-                selection_vector=compliant_axes,
-                wrench=wrench_vec)
-            t_now = perf_counter()
-            if abs(ang_error) < 5e-3:
-                success = True
-                break
-            if t_now - t_start > time_out:
-                break
-        return success
-
-    def one_axis_tcp_force_mode(self, axis: str, force: float, time_out: float) -> bool:
-        self._check_control_context(expected=ControlContext.FORCE)
-        # Wrench will be applied with respect to the current TCP pose
-        X_tcp = self.robot.get_tcp_pose()
-        task_frame = X_tcp.xyz + X_tcp.axis_angle
-        x_ref = np.array(X_tcp.xyz, dtype=np.float32)
-        # Check if axis is valid
-        if not axis.lower() in ['x', 'y', 'z']:
-            raise ValueError(f"Only linear axes allowed.")
-        wrench_idx = utils.axis2index(axis.lower())
-        wrench_vec = 6 * [0.0]
-        wrench_vec[wrench_idx] = force
-        compliant_axes = [1, 1, 1, 0, 0, 0]
-        compliant_axes[wrench_idx + 2] = 1
-        # Time observation
-        fin = False
-        t_ref = t_start = perf_counter()
-        while True:
-            # Apply wrench
-            self.robot.force_mode(
-                task_frame=task_frame,
-                selection_vector=compliant_axes,
-                wrench=wrench_vec)
-            t_now = perf_counter()
-            # Check every second if robot is still moving
-            if t_now - t_ref > 1.0:
-                x_now = np.array(self.robot.get_tcp_pose().xyz, dtype=np.float32)
-                if np.allclose(x_ref, x_now, atol=0.001):
-                    fin = True
-                    break
-                t_ref, x_ref = t_now, x_now
-            if t_now - t_start > time_out:
-                break
-        # Stop robot movement.
-        self.robot.force_mode(task_frame=task_frame, selection_vector=6*[0], wrench=6*[0.0])
-        return fin
-
-    def plug_in_force_ramp(
-            self, f_axis: str = 'z', f_start: float = 0, f_end: float = 50, duration: float = 10) -> bool:
-        """ Method to plug in with gradual increasing force
-
-        Args:
-            f_axis:   Plugging direction
-            f_start:  Start force that will be applied at the beginning
-            f_end:    Maximum force that will be applied
-            duration: Time period for the process. Has to be at least one second
-
-        Returns:
-            True when there is no more movement; False otherwise
-        """
-        self._check_control_context(expected=ControlContext.FORCE)
-        # Wrench will be applied with respect to the current TCP pose
-        fin = False
-        wrench_idx = utils.axis2index(f_axis.lower())
-        compliant_axes = [1, 1, 1, 0, 0, 0]
-        compliant_axes[wrench_idx + 2] = 1
-        force_ramp = utils.ramp(f_start, f_end, duration)
-        force = 3 * [0.0]
-        for f in force_ramp:
-            force[wrench_idx] = f
-            mov_dt = self.push_linear(Vector3d().from_xyz(force), compliant_axes, 1.0)
-            if mov_dt < 0.0025:
-                fin = True
-                break
-            self.relax(0.25)
-        return fin
-
-    def plug_in_with_target(
-            self, force: float, T_Base2Socket: Transformation, axis: str = 'z',  time_out: float = 10.0) -> bool:
-        """
-
-        Args:
-            force:         Plugging force
-            T_Base2Socket: Target in the arm base frame
-            axis:          Plugging direction
-            time_out:      Maximum time period
-
-        Returns:
-            Success
-        """
-        self._check_control_context(expected=ControlContext.FORCE)
-        # Wrench will be applied with respect to the current TCP pose
-        X_tcp = self.robot.get_tcp_pose()
-        task_frame = X_tcp.xyz + X_tcp.axis_angle
-        wrench_idx = utils.axis2index(axis.lower())
-        wrench_vec = 6 * [0.0]
-        wrench_vec[wrench_idx] = force
-        select_vec = [1, 1, 1, 0, 0, 0]
-        select_vec[wrench_idx + 2] = 1
-        t_start = perf_counter()
-        while True:
-            # Apply wrench
-            self.robot.force_mode(
-                task_frame=task_frame,
-                selection_vector=select_vec,
-                wrench=wrench_vec
-            )
-            # Get current transformation from base to end-effector
-            T_Base2Tip = Transformation().from_pose(self.robot.get_pose('tool_tip'))
-            T_Tip2Socket = T_Base2Tip.inverse() @ T_Base2Socket
-            if T_Tip2Socket.tau[wrench_idx] <= -0.032:
-                fin = True
-                break
-            t_now = perf_counter()
-            if t_now - t_start > time_out:
-                fin = False
-                break
-        return fin
-
-    def pair_to_socket(self, T_Base2Socket: Transformation, force: float = 10.0, time_out: float = 5.0) -> bool:
-        """ Pair the plug to the socket while using low force to insert for 1.5cm
-
-        Args:
-            T_Base2Socket: Transformation from robot base to socket (target).
-            force: Used force. Should be low to avoid damage.
-            time_out: Time window to execute this action
-
-        Returns:
-            Success flag
-        """
-        self._check_control_context(expected=ControlContext.FORCE)
-        # Wrench will be applied with respect to the current TCP pose
-        X_tcp = self.robot.get_tcp_pose()
-        task_frame = X_tcp.xyz + X_tcp.axis_angle
-        select_vec = [1, 1, 1, 0, 0, 1]  # Be compliant as possible
-        wrench = [0.0, 0.0, abs(force), 0.0, 0.0, 0.0]  # Apply force in tool direction
-        # Time observation
-        t_start = perf_counter()
-        while True:
-            # Apply wrench
-            self.robot.force_mode(
-                task_frame=task_frame,
-                selection_vector=select_vec,
-                wrench=wrench
-            )
-            # Get current transformation from base to end-effector
-            T_Base2Tip = Transformation().from_pose(self.robot.get_pose('tool_tip'))
-            T_Tip2Socket = T_Base2Tip.inverse() @ T_Base2Socket
-            if T_Tip2Socket.tau[2] <= -0.015:
-                fin = True
-                break
-            t_now = perf_counter()
-            if t_now - t_start > time_out:
-                fin = False
-                break
-        # Stop robot movement.
-        self.robot.force_mode(task_frame=task_frame, selection_vector=6*[0], wrench=6*[0.0])
-        return fin
-    
-    def jog_in_plug(self,
-                    T_Base2Socket: Transformation, force: float = 20.0, moment: float = 1.0,
-                    time_out: float = 5.0) -> bool:
-        """ Push in plug with additional (sinusoidal) jiggling
-
-        Args:
-            T_Base2Socket: Transformation from robot base to socket (target).
-            force:
-            moment:
-            time_out: Time window to execute this action
-
-        Returns:
-            Success flag
-        """
-        self._check_control_context(expected=ControlContext.FORCE)
-        # wrench parameter
-        freq = 10.0
-        f = abs(force)
-        m = abs(moment)
-        # Wrench will be applied with respect to the current TCP pose
-        X_tcp = self.robot.get_tcp_pose()
-        task_frame = X_tcp.xyz + X_tcp.axis_angle
-        select_vec = [0, 0, 1, 0, 1, 0]
-        t_start = perf_counter()
-        while True:
-            dt = perf_counter() - t_start
-            # wrench = [0.0, 0.0, f, m * math.sin(freq * dt), m * math.cos(freq * dt), 0.0]
-            wrench = [0.0, 0.0, f, 0.0, m * math.sin(freq * dt), 0.0]
-            # Apply wrench
-            self.robot.force_mode(
-                task_frame=task_frame,
-                selection_vector=select_vec,
-                wrench=wrench
-            )
-            # Get current transformation from base to end-effector
-            T_Base2Tip = Transformation().from_pose(self.robot.get_pose('tool_tip'))
-            T_Tip2Socket = T_Base2Tip.inverse() @ T_Base2Socket
-            if T_Tip2Socket.tau[2] <= -0.032:
-                fin = True
-                break
-            t_now = perf_counter()
-            if t_now - t_start > time_out:
-                fin = False
-                break
-        # Stop robot movement
-        self.robot.force_mode(task_frame=task_frame, selection_vector=6*[0], wrench=6*[0.0])
-        return fin
-
-    def tcp_force_mode(self,
-                       wrench: Vector6d,
-                       compliant_axes: list[int],
-                       distance: float,
-                       time_out: float) -> bool:
-        self._check_control_context(expected=ControlContext.FORCE)
-        # Wrench will be applied with respect to the current TCP pose
-        X_tcp = self.robot.get_tcp_pose()
-        task_frame = X_tcp.xyz + X_tcp.axis_angle
-        t_start = perf_counter()
-        x_ref = np.array(X_tcp.xyz, dtype=np.float32)
-        while True:
-            # Apply wrench
-            self.robot.force_mode(
-                task_frame=task_frame,
-                selection_vector=compliant_axes,
-                wrench=wrench.xyzXYZ)
-            x_now = np.array(self.robot.get_tcp_pose().xyz, dtype=np.float32)
-            l2_norm_dist = np.linalg.norm(x_now - x_ref)
-            t_now = perf_counter()
-            if l2_norm_dist >= distance:
-                fin = True
-                break
-            elif t_now - t_start > time_out:
-                fin = False
-                break
-        # Stop robot movement
-        self.robot.force_mode(task_frame=task_frame, selection_vector=6*[0], wrench=6*[0.0])
-        return fin
-
-    def find_contact_point(self, direction: Sequence[int], time_out: float) -> tuple[bool, Pose]:
-        self._check_control_context(expected=ControlContext.FORCE)
-        # Map direction to wrench
-        wrench = np.clip([10.0 * d for d in direction], -10.0, 10.0).tolist()
-        selection_vector = [1 if d != 0 else 0 for d in direction]
-        task_frame = 6 * [0.0]  # Robot base
-        x_ref = np.array(self.robot.get_tcp_pose().xyz, dtype=np.float32)
-        t_start = t_ref = perf_counter()
-        while True:
-            # Apply wrench
-            self.robot.force_mode(
-                task_frame=task_frame,
-                selection_vector=selection_vector,
-                wrench=wrench
-                )
-            t_now = perf_counter()
-            # Check every 500 milliseconds if robot is still moving
-            if t_now - t_ref > 0.5:
-                x_now = np.array(self.robot.get_tcp_pose().xyz, dtype=np.float32)
-                if np.allclose(x_ref, x_now, atol=0.001):
-                    fin = True
-                    break
-                t_ref, x_ref = t_now, x_now
-            elif t_now - t_start > time_out:
-                fin = False
-                break
-        return fin, self.robot.get_pose(frame='flange')
-
-    def sensing_depth(self, T_Base2Target: Transformation, time_out: float) -> tuple[bool, Transformation]:
-        self._check_control_context(expected=ControlContext.FORCE)
-        # Parameter set. Sensing is in tool direction
-        selection_vector = [0, 0, 1, 0, 0, 0]
-        wrench = [0.0, 0.0, 10.0, 0.0, 0.0, 0.0]
-        X_tcp = self.robot.get_tcp_pose()
-        task_frame = X_tcp.xyz + X_tcp.axis_angle
-        # Process observation variables
-        x_ref = np.array(self.robot.get_tcp_pose().xyz, dtype=np.float32)
-        t_start = t_ref = perf_counter()
-        while True:
-            # Apply wrench
-            self.robot.force_mode(
-                task_frame=task_frame,
-                selection_vector=selection_vector,
-                wrench=wrench
-                )
-            t_now = perf_counter()
-            # Check every 500 millisecond if robot is still moving
-            if t_now - t_ref > 0.5:
-                x_now = np.array(self.robot.get_tcp_pose().xyz, dtype=np.float32)
-                if np.allclose(x_ref, x_now, atol=0.001):
-                    fin = True
-                    break
-                t_ref, x_ref = t_now, x_now
-            elif t_now - t_start > time_out:
-                fin = False
-                break
-        if not fin:
-            return fin, Transformation()
-        else:
-            tau_Base2Target = self.robot.get_tcp_pose().xyz
-            rot = T_Base2Target.rot_matrix
-            tau = np.array(tau_Base2Target)
-            return fin, Transformation().from_rot_tau(rot_mat=rot, tau=tau)
-
-    def plug_in_motion_mode(self, target: Pose, time_out: float) -> tuple[bool, Pose]:
-        self._check_control_context(expected=ControlContext.MOTION)
-        t_start = perf_counter()
-        while True:
-            # Move linear to target
-            self.robot.motion_mode(target)
-            # Check error in plugging direction
-            act_pose = self.robot.get_tcp_pose()
-            error_p = target.p - act_pose.p
-            # Rotate in tcp frame
-            error_p_tcp = act_pose.q.apply(error_p, inverse=True)
-            if abs(error_p_tcp.xyz[-1]) <= 0.005:
-                fin = True
-                break
-            elif perf_counter() - t_start > time_out:
-                fin = False
-                break
-        # Stop robot movement
-        self.robot.force_mode(6*[0.0], 6*[0], 6*[0.0])
-        return fin, self.robot.get_tcp_pose()
-
-    def relax(self, time_duration: float) -> Pose:
-        self._check_control_context(expected=[ControlContext.FORCE, ControlContext.MOTION, ControlContext.HYBRID])
-        X_tcp = self.robot.get_tcp_pose()
-        task_frame = X_tcp.xyz + X_tcp.axis_angle
-        t_start = perf_counter()
-        # Apply zero wrench and be compliant in all axes
-        wrench = 6 * [0.0]
-        compliant_axes = 6 * [1]
-        while perf_counter() - t_start < time_duration:
-            self.robot.force_mode(
-                task_frame=task_frame,
-                selection_vector=compliant_axes,
-                wrench=wrench)
-        # Stop robot movement.
-        self.robot.force_mode(task_frame=task_frame, selection_vector=6*[0], wrench=6*[0.0])
-        return self.robot.get_tcp_pose()
-
-    def retreat(self,
-                task_frame: Sequence[float], direction: Sequence[int],
-                distance: float = 0.02, time_out: float = 3.0) -> tuple[bool, Pose]:
-        self._check_control_context(expected=ControlContext.FORCE)
-        # Map direction to wrench
-        wrench = np.clip([10.0 * d for d in direction], -10.0, 10.0).tolist()
-        selection_vector = [1 if d != 0 else 0 for d in direction]
-        t_start = perf_counter()
-        x_ref = np.array(self.robot.get_tcp_pose().xyz, dtype=np.float32)
-        while True:
-            # Apply wrench
-            self.robot.force_mode(
-                task_frame=task_frame,
-                selection_vector=selection_vector,
-                wrench=wrench
-                )
-            t_now = perf_counter()
-            x_now = np.array(self.robot.get_tcp_pose().xyz, dtype=np.float32)
-            l2_norm_dist = np.linalg.norm(x_now - x_ref)
-            if l2_norm_dist >= distance:
-                fin = True
-                break
-            elif t_now - t_start > time_out:
-                fin = False
-                break
-        return fin, self.robot.get_tcp_pose()
-
-    def move_joints_random(self) -> list[float]:
-        self._check_control_context(expected=ControlContext.POSITION)
-        # Move to home joint position
-        self.robot.move_home()
-        # Move to random joint positions near to the home configuration
-        home_q = np.array(self.robot.home_joint_config, dtype=np.float32)
-        tgt_joint_q: list[float] = (home_q + (np.random.rand(6) * 2.0 - 1.0) * 0.075).tolist()
-        self.robot.move_j(tgt_joint_q)
-        # Move back to home joint positions
-        self.robot.move_home()
-        return tgt_joint_q
-
-    def disconnect(self) -> None:
-        """ Exit function which will be called from the context manager at the end """
-        self.exit_control_context()
-        self.robot.exit()
-=======
-        pilot.disconnect()
->>>>>>> 54b91c80
+        pilot.disconnect()